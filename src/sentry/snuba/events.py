--- conflicted
+++ resolved
@@ -40,11 +40,7 @@
     TRANSACTION = Column(
         "events.transaction", "transaction", "transaction_name", "transaction", "transaction"
     )
-<<<<<<< HEAD
-    USER = Column("tags[sentry:user]", "tags[sentry:user]", "user", "user", "user")
-=======
     USER = Column("events.tags[sentry:user]", "tags[sentry:user]", "user", "user", "user")
->>>>>>> 1ed65085
     USER_ID = Column("events.user_id", "user_id", "user_id", "user_id", "user.id")
     USER_EMAIL = Column("events.email", "email", "user_email", "email", "user.email")
     USER_USERNAME = Column("events.username", "username", "user_name", "username", "user.username")
@@ -96,12 +92,6 @@
         "events.device_charging", "device_charging", None, "device_charging", "device.charging"
     )
     GEO_COUNTRY_CODE = Column(
-<<<<<<< HEAD
-        "events.geo_country_code", "geo_country_code", None, "geo_country_code", "geo.country_code"
-    )
-    GEO_REGION = Column("events.geo_region", "geo_region", None, "geo_region", "geo.region")
-    GEO_CITY = Column("events.geo_city", "geo_city", None, "geo_city", "geo.city")
-=======
         "events.geo_country_code",
         "geo_country_code",
         "contexts[geo.country_code]",
@@ -112,7 +102,6 @@
         "events.geo_region", "geo_region", "contexts[geo.region]", "geo_region", "geo.region"
     )
     GEO_CITY = Column("events.geo_city", "geo_city", "contexts[geo.city]", "geo_city", "geo.city")
->>>>>>> 1ed65085
     ERROR_TYPE = Column(
         "events.exception_stacks.type",
         "exception_stacks.type",
