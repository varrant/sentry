--- conflicted
+++ resolved
@@ -212,28 +212,13 @@
 
 
 @metrics.wraps("tasks.assemble.merge_archives")
-<<<<<<< HEAD
 def _merge_archives(
     release_file: ReleaseFile, new_file: File, new_archive: ReleaseArchive, additional_fields=None
 ) -> bool:
     success = False
-    old_file = release_file.file
-    with ReleaseArchive(old_file.getfile().file) as old_archive:
-        buffer = BytesIO()
-=======
-def _merge_archives(release_file: ReleaseFile, new_file: File, new_archive: ReleaseArchive):
->>>>>>> fde4fa47
-
     lock_key = f"assemble:merge_archives:{release_file.id}"
     lock = app.locks.get(lock_key, duration=60)
 
-<<<<<<< HEAD
-        try:
-            with lock.blocking_acquire(
-                RELEASE_ARCHIVE_MERGE_INITIAL_DELAY, RELEASE_ARCHIVE_MERGE_TIMEOUT
-            ):
-                file_count = merge_release_archives(old_archive, new_archive, buffer)
-=======
     try:
         with lock.blocking_acquire(
             RELEASE_ARCHIVE_MERGE_INITIAL_DELAY, RELEASE_ARCHIVE_MERGE_TIMEOUT
@@ -241,23 +226,20 @@
             old_file = release_file.file
             old_file_contents = ReleaseFile.cache.getfile(release_file)
             buffer = BytesIO()
->>>>>>> fde4fa47
 
             with metrics.timer("tasks.assemble.merge_archives_pure"):
-                did_merge = merge_release_archives(old_file_contents, new_archive, buffer)
+                did_merge, file_count = merge_release_archives(
+                    old_file_contents, new_archive, buffer
+                )
 
             if did_merge:
                 replacement = File.objects.create(name=old_file.name, type=old_file.type)
                 buffer.seek(0)
                 replacement.putfile(buffer)
-<<<<<<< HEAD
                 # Intentionally ignoring additional_fields here, we want to set our own artifact_count
                 release_file.update(file=replacement, artifact_count=file_count)
                 success = True
 
-=======
-                release_file.update(file=replacement)
->>>>>>> fde4fa47
                 old_file.delete()
 
     except UnableToAcquireLock as error:
