import click

from sentry.runner.decorators import configuration


def _upgrade(interactive, traceback, verbosity, repair, with_nodestore):
    from django.core.management import call_command as dj_call_command

<<<<<<< HEAD
    dj_call_command(
        "migrate",
        interactive=interactive,
        traceback=traceback,
        verbosity=verbosity,
        migrate=True,
        merge=True,
        ignore_ghost_migrations=True,
    )
=======
    # migrate legacy south history into new django migrations automatically
    _migrate_from_south(verbosity)

    for db_conn in settings.DATABASES.keys():
        # Always run migrations for the default connection.
        # Also run migrations on connections that have migrations explicitly enabled.
        # This is used for sentry.io as our production database runs on multiple hosts.
        if db_conn == "default" or settings.DATABASES[db_conn].get("RUN_MIGRATIONS", False):
            click.echo(f"Running migrations for {db_conn}")
            dj_call_command(
                "migrate",
                database=db_conn,
                interactive=interactive,
                traceback=traceback,
                verbosity=verbosity,
                migrate=True,
                merge=True,
                ignore_ghost_migrations=True,
            )
>>>>>>> cb868537

    if with_nodestore:
        from sentry import nodestore

        nodestore.bootstrap()

    if repair:
        from sentry.runner import call_command

        call_command("sentry.runner.commands.repair.repair")


@click.command()
@click.option("--verbosity", "-v", default=1, help="Verbosity level.")
@click.option("--traceback", default=True, is_flag=True, help="Raise on exception.")
@click.option(
    "--noinput", default=False, is_flag=True, help="Do not prompt the user for input of any kind."
)
@click.option(
    "--lock",
    default=False,
    is_flag=True,
    help="Hold a global lock and limit upgrade to one concurrent.",
)
@click.option("--no-repair", default=False, is_flag=True, help="Skip repair step.")
@click.option("--with-nodestore", default=False, is_flag=True, help="Bootstrap nodestore.")
@configuration
@click.pass_context
def upgrade(ctx, verbosity, traceback, noinput, lock, no_repair, with_nodestore):
    "Perform any pending database migrations and upgrades."

    if lock:
        from sentry.app import locks
        from sentry.utils.locking import UnableToAcquireLock

        lock = locks.get("upgrade", duration=0)
        try:
            with lock.acquire():
                _upgrade(not noinput, traceback, verbosity, not no_repair, with_nodestore)
        except UnableToAcquireLock:
            raise click.ClickException("Unable to acquire `upgrade` lock.")
    else:
        _upgrade(not noinput, traceback, verbosity, not no_repair, with_nodestore)<|MERGE_RESOLUTION|>--- conflicted
+++ resolved
@@ -1,24 +1,11 @@
 import click
 
+from django.conf import settings
 from sentry.runner.decorators import configuration
 
 
 def _upgrade(interactive, traceback, verbosity, repair, with_nodestore):
     from django.core.management import call_command as dj_call_command
-
-<<<<<<< HEAD
-    dj_call_command(
-        "migrate",
-        interactive=interactive,
-        traceback=traceback,
-        verbosity=verbosity,
-        migrate=True,
-        merge=True,
-        ignore_ghost_migrations=True,
-    )
-=======
-    # migrate legacy south history into new django migrations automatically
-    _migrate_from_south(verbosity)
 
     for db_conn in settings.DATABASES.keys():
         # Always run migrations for the default connection.
@@ -36,7 +23,6 @@
                 merge=True,
                 ignore_ghost_migrations=True,
             )
->>>>>>> cb868537
 
     if with_nodestore:
         from sentry import nodestore
