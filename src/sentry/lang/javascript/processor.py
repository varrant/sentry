from __future__ import absolute_import, print_function

__all__ = ['SourceProcessor']

import logging
import re
import base64

from django.conf import settings
from django.core.exceptions import SuspiciousOperation
from collections import namedtuple
from hashlib import md5
from OpenSSL.SSL import ZeroReturnError
from os.path import splitext
from requests.exceptions import RequestException
from simplejson import JSONDecodeError
from urlparse import urlparse, urljoin, urlsplit

from sentry import http
from sentry.constants import MAX_CULPRIT_LENGTH
from sentry.interfaces.stacktrace import Stacktrace
from sentry.models import EventError, Project, Release, ReleaseFile
from sentry.utils.cache import cache
from sentry.utils.http import is_valid_origin
from sentry.utils.strings import truncatechars

from .cache import SourceCache, SourceMapCache
from .sourcemaps import sourcemap_to_index, find_source


# number of surrounding lines (on each side) to fetch
LINES_OF_CONTEXT = 5
BASE64_SOURCEMAP_PREAMBLE = 'data:application/json;base64,'
BASE64_PREAMBLE_LENGTH = len(BASE64_SOURCEMAP_PREAMBLE)
UNKNOWN_MODULE = '<unknown module>'
CLEAN_MODULE_RE = re.compile(r"""^
(?:/|  # Leading slashes
(?:
    (?:java)?scripts?|js|build|static|node_modules|bower_components|[_\.].*?|  # common folder prefixes
    v?(?:\d+\.)*\d+|   # version numbers, v1, 1.0.0
    [a-f0-9]{7,8}|     # short sha
    [a-f0-9]{32}|      # md5
    [a-f0-9]{40}       # sha1
)/)+|
(?:[-\.][a-f0-9]{7,}$)  # Ending in a commitish
""", re.X | re.I)
VERSION_RE = re.compile(r'^[a-f0-9]{32}|[a-f0-9]{40}$', re.I)
# the maximum number of remote resources (i.e. sourc eifles) that should be
# fetched
MAX_RESOURCE_FETCHES = 100

# TODO(dcramer): we want to change these to be constants so they are easier
# to translate/link again

UrlResult = namedtuple('UrlResult', ['url', 'headers', 'body'])

logger = logging.getLogger(__name__)


class BadSource(Exception):
    error_type = EventError.UNKNOWN_ERROR

    def __init__(self, data=None):
        if data is None:
            data = {}
        data.setdefault('type', self.error_type)
        super(BadSource, self).__init__(data['type'])
        self.data = data


class CannotFetchSource(BadSource):
    error_type = EventError.JS_GENERIC_FETCH_ERROR


class UnparseableSourcemap(BadSource):
    error_type = EventError.JS_INVALID_SOURCEMAP


def trim_line(line, column=0):
    """
    Trims a line down to a goal of 140 characters, with a little
    wiggle room to be sensible and tries to trim around the given
    `column`. So it tries to extract 60 characters before and after
    the provided `column` and yield a better context.
    """
    line = line.strip('\n')
    ll = len(line)
    if ll <= 150:
        return line
    if column > ll:
        column = ll
    start = max(column - 60, 0)
    # Round down if it brings us close to the edge
    if start < 5:
        start = 0
    end = min(start + 140, ll)
    # Round up to the end if it's close
    if end > ll - 5:
        end = ll
    # If we are bumped all the way to the end,
    # make sure we still get a full 140 characters in the line
    if end == ll:
        start = max(end - 140, 0)
    line = line[start:end]
    if end < ll:
        # we've snipped from the end
        line += ' {snip}'
    if start > 0:
        # we've snipped from the beginning
        line = '{snip} ' + line
    return line


def get_source_context(source, lineno, colno, context=LINES_OF_CONTEXT):
    if not source:
        return [], '', []

    # lineno's in JS are 1-indexed
    # just in case. sometimes math is hard
    if lineno > 0:
        lineno -= 1

    lower_bound = max(0, lineno - context)
    upper_bound = min(lineno + 1 + context, len(source))

    try:
        pre_context = map(trim_line, source[lower_bound:lineno])
    except IndexError:
        pre_context = []

    try:
        context_line = trim_line(source[lineno], colno)
    except IndexError:
        context_line = ''

    try:
        post_context = map(trim_line, source[(lineno + 1):upper_bound])
    except IndexError:
        post_context = []

    return pre_context, context_line, post_context


def discover_sourcemap(result):
    """
    Given a UrlResult object, attempt to discover a sourcemap.
    """
    # When coercing the headers returned by urllib to a dict
    # all keys become lowercase so they're normalized
    sourcemap = result.headers.get('sourcemap', result.headers.get('x-sourcemap'))

    if not sourcemap:
        parsed_body = result.body.splitlines()
        # Source maps are only going to exist at either the top or bottom of the document.
        # Technically, there isn't anything indicating *where* it should exist, so we
        # are generous and assume it's somewhere either in the first or last 5 lines.
        # If it's somewhere else in the document, you're probably doing it wrong.
        if len(parsed_body) > 10:
            possibilities = parsed_body[:5] + parsed_body[-5:]
        else:
            possibilities = parsed_body

        # We want to scan each line sequentially, and the last one found wins
        # This behavior is undocumented, but matches what Chrome and Firefox do.
        for line in possibilities:
            if line[:21] in ('//# sourceMappingURL=', '//@ sourceMappingURL='):
                # We want everything AFTER the indicator, which is 21 chars long
                sourcemap = line[21:].rstrip()

    if sourcemap:
        # fix url so its absolute
        sourcemap = urljoin(result.url, sourcemap)

    return sourcemap


def fetch_release_file(filename, release):
    cache_key = 'releasefile:%s:%s' % (
        release.id,
        md5(filename.encode('utf-8')).hexdigest(),
    )
    logger.debug('Checking cache for release artfiact %r (release_id=%s)',
                 filename, release.id)
    result = cache.get(cache_key)
    if result is None:
        logger.debug('Checking database for release artifact %r (release_id=%s)',
                     filename, release.id)
        ident = ReleaseFile.get_ident(filename)
        try:
            releasefile = ReleaseFile.objects.filter(
                release=release,
                ident=ident,
            ).select_related('file').get()
        except ReleaseFile.DoesNotExist:
            logger.debug('Release artifact %r not found in database (release_id=%s)',
                         filename, release.id)
            cache.set(cache_key, -1, 60)
            return None

        logger.debug('Found release artifact %r (id=%s, release_id=%s)',
                     filename, releasefile.id, release.id)
        with releasefile.file.getfile() as fp:
            body = fp.read()
        result = (releasefile.file.headers, body, 200)
        cache.set(cache_key, result, 300)
    elif result == -1:
        result = None

    return result


def fetch_url(url, project=None, release=None):
    """
    Pull down a URL, returning a UrlResult object.

    Attempts to fetch from the cache.
    """
    cache_key = 'source:cache:v2:%s' % (
        md5(url.encode('utf-8')).hexdigest(),
    )

    if release:
        result = fetch_release_file(url, release)
    else:
        result = None

    if result is None:
        logger.debug('Checking cache for url %r', url)
        result = cache.get(cache_key)

    if result is None:
        # lock down domains that are problematic
        domain = urlparse(url).netloc
        domain_key = 'source:blacklist:v2:%s' % (
            md5(domain.encode('utf-8')).hexdigest(),
        )
        domain_result = cache.get(domain_key)
        if domain_result:
            domain_result['url'] = url
            raise CannotFetchSource(domain_result)

        headers = {}
        if project and is_valid_origin(url, project=project):
            token = project.get_option('sentry:token')
            if token:
                headers['X-Sentry-Token'] = token

        logger.debug('Fetching %r from the internet', url)

        http_session = http.build_session()
        try:
            response = http_session.get(
                url,
                allow_redirects=True,
                verify=False,
                headers=headers,
                timeout=settings.SENTRY_SOURCE_FETCH_TIMEOUT,
            )
        except Exception as exc:
            logger.debug('Unable to fetch %r', url, exc_info=True)
            if isinstance(exc, SuspiciousOperation):
                error = {
                    'type': EventError.SECURITY_VIOLATION,
                    'value': unicode(exc),
                    'url': url,
                }
            elif isinstance(exc, (RequestException, ZeroReturnError)):
                error = {
                    'type': EventError.JS_GENERIC_FETCH_ERROR,
                    'value': str(type(exc)),
                    'url': url,
                }
            else:
                logger.exception(unicode(exc))
                error = {
                    'type': EventError.UNKNOWN_ERROR,
                    'url': url,
                }

            # TODO(dcramer): we want to be less aggressive on disabling domains
            cache.set(domain_key, error or '', 300)
            logger.warning('Disabling sources to %s for %ss', domain, 300,
                           exc_info=True)
            raise CannotFetchSource(error)

        # requests' attempts to use chardet internally when no encoding is found
        # and we want to avoid that slow behavior
        if not response.encoding:
            response.encoding = 'utf-8'

        result = (
            {k.lower(): v for k, v in response.headers.items()},
            response.text,
            response.status_code,
        )
        cache.set(cache_key, result, 60)

    if result[2] != 200:
        logger.debug('HTTP %s when fetching %r', result[2], url,
                     exc_info=True)
        error = {
            'type': EventError.JS_INVALID_HTTP_CODE,
            'value': result[2],
            'url': url,
        }
        raise CannotFetchSource(error)

    return UrlResult(url, result[0], result[1])


def fetch_sourcemap(url, project=None, release=None):
    if is_data_uri(url):
        body = base64.b64decode(url[BASE64_PREAMBLE_LENGTH:])
    else:
        result = fetch_url(url, project=project, release=release)
        body = result.body

    # According to various specs[1][2] a SourceMap may be prefixed to force
    # a Javascript load error.
    # [1] https://docs.google.com/document/d/1U1RGAehQwRypUTovF1KRlpiOFze0b-_2gc6fAH0KY0k/edit#heading=h.h7yy76c5il9v
    # [2] http://www.html5rocks.com/en/tutorials/developertools/sourcemaps/#toc-xssi
    if body.startswith((")]}'\n", ")]}\n")):
        body = body.split('\n', 1)[1]

    try:
        return sourcemap_to_index(body)
    except (JSONDecodeError, ValueError):
        raise UnparseableSourcemap({
            'url': url,
        })


def is_data_uri(url):
    return url[:BASE64_PREAMBLE_LENGTH] == BASE64_SOURCEMAP_PREAMBLE


def generate_module(src):
    """
    Converts a url into a made-up module name by doing the following:
     * Extract just the path name ignoring querystrings
     * Trimming off the initial /
     * Trimming off the file extension
     * Removes off useless folder prefixes

    e.g. http://google.com/js/v1.0/foo/bar/baz.js -> foo/bar/baz
    """
    if not src:
        return UNKNOWN_MODULE

    filename, ext = splitext(urlsplit(src).path)
    if ext not in ('.js', '.coffee'):
        return UNKNOWN_MODULE

    if filename.endswith('.min'):
        filename = filename[:-4]

    # TODO(dcramer): replace CLEAN_MODULE_RE with tokenizer completely
    tokens = filename.split('/')
    for idx, token in enumerate(tokens):
        # a SHA
        if VERSION_RE.match(token):
            return '/'.join(tokens[idx + 1:])

    return CLEAN_MODULE_RE.sub('', filename) or UNKNOWN_MODULE


def generate_culprit(frame):
    return '%s in %s' % (frame.module, frame.function)


class SourceProcessor(object):
    """
    Attempts to fetch source code for javascript frames.

    Frames must match the following requirements:

    - lineno >= 0
    - colno >= 0
    - abs_path is the HTTP URI to the source
    - context_line is empty

    Mutates the input ``data`` with expanded context if available.
    """
    def __init__(self, max_fetches=MAX_RESOURCE_FETCHES):
        self.max_fetches = max_fetches
        self.cache = SourceCache()
        self.sourcemaps = SourceMapCache()

    def get_stacktraces(self, data):
        try:
            stacktraces = [
                e['stacktrace']
                for e in data['sentry.interfaces.Exception']['values']
                if e.get('stacktrace')
            ]
        except KeyError:
            stacktraces = []

        if 'sentry.interfaces.Stacktrace' in data:
            stacktraces.append(data['sentry.interfaces.Stacktrace'])

        return [
            (s, Stacktrace.to_python(s))
            for s in stacktraces
        ]

    def get_valid_frames(self, stacktraces):
        # build list of frames that we can actually grab source for
        frames = []
        for _, stacktrace in stacktraces:
            frames.extend([
                f for f in stacktrace.frames
                if f.lineno is not None
                and f.is_url()
            ])
        return frames

    def get_release(self, project, data):
        if not data.get('release'):
            return

        return Release.get(
            project=project,
            version=data['release'],
        )

    def process(self, data):
        stacktraces = self.get_stacktraces(data)
        if not stacktraces:
            logger.debug('No stacktrace for event %r', data['event_id'])
            return

        frames = self.get_valid_frames(stacktraces)
        if not frames:
            logger.debug('Event %r has no frames with enough context to fetch remote source', data['event_id'])
            return

        project = Project.objects.get_from_cache(
            id=data['project'],
        )

        data.setdefault('errors', [])
        errors = data['errors']

        release = self.get_release(project, data)
        # all of these methods assume mutation on the original
        # objects rather than re-creation
        self.populate_source_cache(project, frames, release)
        errors.extend(self.expand_frames(frames) or [])
        self.ensure_module_names(frames)
        self.fix_culprit(data, stacktraces)
        self.update_stacktraces(stacktraces)

        return data

    def fix_culprit(self, data, stacktraces):
        culprit_frame = stacktraces[0][1].frames[-1]
        if culprit_frame.module and culprit_frame.function:
            data['culprit'] = truncatechars(generate_culprit(culprit_frame), MAX_CULPRIT_LENGTH)

    def update_stacktraces(self, stacktraces):
        for raw, interface in stacktraces:
            raw.update(interface.to_json())

    def ensure_module_names(self, frames):
        # TODO(dcramer): this doesn't really fit well with generic URLs so we
        # whitelist it to http/https
        for frame in frames:
            if not frame.module and frame.abs_path.startswith(('http:', 'https:')):
                frame.module = generate_module(frame.abs_path)

    def expand_frames(self, frames):
        last_state = None
        state = None
        has_changes = False

        cache = self.cache
        sourcemaps = self.sourcemaps
        all_errors = []

        for frame in frames:
            errors = cache.get_errors(frame.abs_path)
            if errors:
                has_changes = True
                all_errors.extend(errors)

            source = cache.get(frame.abs_path)
            if source is None:
                logger.info('No source found for %s', frame.abs_path)
                continue

            sourcemap_url, sourcemap_idx = sourcemaps.get_link(frame.abs_path)
            if sourcemap_idx and frame.colno is not None:
                last_state = state
                state = find_source(sourcemap_idx, frame.lineno, frame.colno)

                if is_data_uri(sourcemap_url):
                    sourcemap_label = frame.abs_path
                else:
                    sourcemap_label = sourcemap_url

                abs_path = urljoin(sourcemap_url, state.src)

                logger.debug('Mapping compressed source %r to mapping in %r', frame.abs_path, abs_path)
                source = cache.get(abs_path)
                if not source:
                    frame.data = {
                        'sourcemap': sourcemap_label,
                    }
                    errors = cache.get_errors(abs_path)
                    if errors:
                        all_errors.extend(errors)
                    else:
                        all_errors.append({
                            'type': EventError.JS_MISSING_SOURCE,
                            'url': abs_path.encode('utf-8'),
                        })

                # Store original data in annotation
                frame.data = {
                    'orig_lineno': frame.lineno,
                    'orig_colno': frame.colno,
                    'orig_function': frame.function,
                    'orig_abs_path': frame.abs_path,
                    'orig_filename': frame.filename,
                    'sourcemap': sourcemap_label,
                }

                # SourceMap's return zero-indexed lineno's
                frame.lineno = state.src_line + 1
                frame.colno = state.src_col
                # The offending function is always the previous function in the stack
                # Honestly, no idea what the bottom most frame is, so we're ignoring that atm
                if last_state:
                    frame.function = last_state.name or frame.function
                else:
                    frame.function = state.name or frame.function

                filename = state.src
                # special case webpack support
                if filename.startswith('webpack://'):
                    abs_path = filename
                    # webpack seems to use ~ to imply "relative to resolver root"
                    # which is generally seen for third party deps
                    # (i.e. node_modules)
<<<<<<< HEAD
                    if '~' in filename:
                        filename = '~' + abs_path.split('/~/', 1)[-1]
=======
                    if '/~/' in filename:
                        filename = '~/' + abs_path.split('/~/', 1)[-1]
>>>>>>> d87a4c0d
                    else:
                        filename = filename.split('webpack:///', 1)[-1]

                frame.abs_path = abs_path
                frame.filename = filename
<<<<<<< HEAD
                frame.module = generate_module(state.src)
=======
                if abs_path.startswith(('http:', 'https:')):
                    frame.module = generate_module(abs_path)
>>>>>>> d87a4c0d

            elif sourcemap_url:
                frame.data = {
                    'sourcemap': sourcemap_url,
                }

            # TODO: theoretically a minified source could point to another mapped, minified source
            frame.pre_context, frame.context_line, frame.post_context = get_source_context(
                source=source, lineno=frame.lineno, colno=frame.colno or 0)
        return all_errors

    def populate_source_cache(self, project, frames, release):
        pending_file_list = set()
        done_file_list = set()
        sourcemap_capable = set()

        cache = self.cache
        sourcemaps = self.sourcemaps

        for f in frames:
            pending_file_list.add(f.abs_path)
            if f.colno is not None:
                sourcemap_capable.add(f.abs_path)

        idx = 0
        while pending_file_list:
            idx += 1
            filename = pending_file_list.pop()
            done_file_list.add(filename)

            if idx > self.max_fetches:
                cache.add_error(filename, {
                    'type': EventError.JS_TOO_MANY_REMOTE_SOURCES,
                })
                continue

            # TODO: respect cache-control/max-age headers to some extent
            logger.debug('Fetching remote source %r', filename)
            try:
                result = fetch_url(filename, project=project, release=release)
            except BadSource as exc:
                cache.add_error(filename, exc.data)
                continue

            cache.add(filename, result.body.splitlines())
            cache.alias(result.url, filename)

            sourcemap_url = discover_sourcemap(result)
            if not sourcemap_url:
                continue

            # If we didn't have a colno, a sourcemap wont do us any good
            if filename not in sourcemap_capable:
                cache.add_error(filename, {
                    'type': EventError.JS_NO_COLUMN,
                    'url': filename,
                })
                continue

            logger.debug('Found sourcemap %r for minified script %r', sourcemap_url[:256], result.url)

            sourcemaps.link(filename, sourcemap_url)
            if sourcemap_url in sourcemaps:
                continue

            # pull down sourcemap
            try:
                sourcemap_idx = fetch_sourcemap(
                    sourcemap_url,
                    project=project,
                    release=release,
                )
            except BadSource as exc:
                cache.add_error(filename, exc.data)
                continue

            sourcemaps.add(sourcemap_url, sourcemap_idx)

            # queue up additional source files for download
            for source in sourcemap_idx.sources:
                next_filename = urljoin(sourcemap_url, source)
                if next_filename not in done_file_list:
                    if source in sourcemap_idx.content:
                        cache.add(next_filename, sourcemap_idx.content[source])
                        done_file_list.add(next_filename)
                    else:
                        pending_file_list.add(next_filename)<|MERGE_RESOLUTION|>--- conflicted
+++ resolved
@@ -543,24 +543,15 @@
                     # webpack seems to use ~ to imply "relative to resolver root"
                     # which is generally seen for third party deps
                     # (i.e. node_modules)
-<<<<<<< HEAD
-                    if '~' in filename:
-                        filename = '~' + abs_path.split('/~/', 1)[-1]
-=======
                     if '/~/' in filename:
                         filename = '~/' + abs_path.split('/~/', 1)[-1]
->>>>>>> d87a4c0d
                     else:
                         filename = filename.split('webpack:///', 1)[-1]
 
                 frame.abs_path = abs_path
                 frame.filename = filename
-<<<<<<< HEAD
-                frame.module = generate_module(state.src)
-=======
                 if abs_path.startswith(('http:', 'https:')):
                     frame.module = generate_module(abs_path)
->>>>>>> d87a4c0d
 
             elif sourcemap_url:
                 frame.data = {
