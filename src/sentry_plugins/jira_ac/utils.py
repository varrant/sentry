--- conflicted
+++ resolved
@@ -41,11 +41,7 @@
         raise ApiError("No token parameter")
     # Decode the JWT token, without verification. This gives
     # you a header JSON object, a claims JSON object, and a signature.
-<<<<<<< HEAD
-    decoded = jwt.decode(token, options={"verify_signature": False})
-=======
     decoded = jwt.peek_claims(token)
->>>>>>> 238d2388
     # Extract the issuer ('iss') claim from the decoded, unverified
     # claims object. This is the clientKey for the tenant - an identifier
     # for the Atlassian application making the call
