--- conflicted
+++ resolved
@@ -13,7 +13,6 @@
 
 
 class MailProcessorTest(TestCase):
-<<<<<<< HEAD
     @mock.patch('sentry.models.ProjectOption.objects.get_value', Mock(side_effect=lambda p, k, d: d))
     def test_should_mail_no_send_to(self):
         p = MailProcessor(send_to=())
@@ -51,7 +50,7 @@
         self.assertTrue(p.should_mail(group=group, event=Mock()))
 
     @mock.patch('sentry.plugins.sentry_mail.MailProcessor._send_mail')
-    def test_mail_admins_renders_interfaces(self, _send_mail):
+    def test_mail_members_renders_interfaces(self, _send_mail):
         group = Mock(spec=Group)
         group.first_seen = datetime.datetime.now()
         group.get_absolute_url.return_value = '/example'
@@ -66,46 +65,10 @@
 
         with self.Settings(SENTRY_URL_PREFIX='http://example.com'):
             p = MailProcessor(send_to=['foo@example.com'])
-            p.mail_admins(group, event)
+            p.mail_members(group, event)
 
         stacktrace.get_title.assert_called_once_with()
         stacktrace.to_string.assert_called_once_with(event)
-=======
-    def test_should_mail(self):
-        Mock = mock.Mock
-        with mock.patch('sentry.models.ProjectOption.objects.get_value') as get_value:
-            get_value.side_effect = lambda p, k, d: d
-
-            # no admins
-            p = MailProcessor(send_to=())
-            self.assertFalse(p.should_mail(group=Mock(), event=Mock()))
-
-            # not min level
-            p = MailProcessor(send_to=['foo@exampe.com'], min_level=2)
-            group = Mock()
-            group.level = 1
-            self.assertFalse(p.should_mail(group=group, event=Mock()))
-
-            # not in inclusion
-            p = MailProcessor(send_to=['foo@exampe.com'], min_level=None, include_loggers=['foo'])
-            group = Mock()
-            group.level = 5
-            group.logger = 'root'
-            self.assertFalse(p.should_mail(group=group, event=Mock()))
-
-            # in exclusion
-            p = MailProcessor(send_to=['foo@exampe.com'], min_level=None, exclude_loggers=['root'])
-            group = Mock()
-            group.level = 5
-            group.logger = 'root'
-            self.assertFalse(p.should_mail(group=group, event=Mock()))
-
-            # in exclusion
-            p = MailProcessor(send_to=['foo@exampe.com'], min_level=None)
-            group = Mock()
-            group.level = 5
-            group.logger = 'root'
-            self.assertTrue(p.should_mail(group=group, event=Mock()))
 
     def test_send_to(self):
         Mock = mock.Mock
@@ -149,5 +112,4 @@
                         'mail:send_to_admins': True}
                 p._send_mail('', '', project=project)
                 self.assertEqual(sorted(set(project_emails + admins)),
-                                 sorted(p.get_send_to(project)))
->>>>>>> 68c285a3
+                                 sorted(p.get_send_to(project)))